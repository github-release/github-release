package main

import (
	"bytes"
	"encoding/json"
	"fmt"
	"io"
	"io/ioutil"
	"net/http"
	"net/url"
	"os"
	"regexp"
	"strconv"

	"github.com/github-release/github-release/github"
)

func infocmd(opt Options) error {
	user := nvls(opt.Info.User, EnvUser)
	authUser := nvls(opt.Info.AuthUser, EnvAuthUser)
	repo := nvls(opt.Info.Repo, EnvRepo)
	token := nvls(opt.Info.Token, EnvToken)
	tag := opt.Info.Tag
	latest := opt.Info.Latest
	latestTag := opt.Info.LatestTag

	if user == "" || repo == "" {
		return fmt.Errorf("user and repo need to be passed as arguments")
	}

<<<<<<< HEAD
	if latest || latestTag {
		var rel *Release
		var err error
		rel, err = LatestRelease(user, repo, token)
		if err != nil {
			return err
		}
		tag = rel.TagName
		if latestTag {
			fmt.Println(tag)
			return nil
		}
	}

	/* find regular git tags */
	allTags, err := Tags(user, repo, token)
=======
	// Find regular git tags.
	foundTags, err := Tags(user, repo, authUser, token)
>>>>>>> e7e52269
	if err != nil {
		return fmt.Errorf("could not fetch tags, %v", err)
	}
	if len(foundTags) == 0 {
		return fmt.Errorf("no tags available for %v/%v", user, repo)
	}

	tags := foundTags[:0]
	for _, t := range foundTags {
		// If the user only requested one tag, filter out the rest.
		if tag == "" || t.Name == tag {
			tags = append(tags, t)
		}
	}

	renderer := renderInfoText

	if opt.Info.JSON {
		renderer = renderInfoJSON
	}

	// List releases + assets.
	var releases []Release
	if tag == "" {
		// Get all releases.
		vprintf("%v/%v: getting information for all releases\n", user, repo)
		releases, err = Releases(user, repo, authUser, token)
		if err != nil {
			return err
		}
	} else {
		// Get only one release.
		vprintf("%v/%v/%v: getting information for the release\n", user, repo, tag)
		release, err := ReleaseOfTag(user, repo, tag, authUser, token)
		if err != nil {
			return err
		}
		releases = []Release{*release}
	}

	return renderer(tags, releases)
}

func renderInfoText(tags []Tag, releases []Release) error {
	fmt.Println("tags:")
	for _, tag := range tags {
		fmt.Println("-", &tag)
	}

	fmt.Println("releases:")
	for _, release := range releases {
		fmt.Println("-", &release)
	}

	return nil
}

func renderInfoJSON(tags []Tag, releases []Release) error {
	out := struct {
		Tags     []Tag
		Releases []Release
	}{
		Tags:     tags,
		Releases: releases,
	}

	enc := json.NewEncoder(os.Stdout)
	enc.SetIndent("", "    ")
	return enc.Encode(&out)
}

func uploadcmd(opt Options) error {
	user := nvls(opt.Upload.User, EnvUser)
	authUser := nvls(opt.Upload.AuthUser, EnvAuthUser)
	repo := nvls(opt.Upload.Repo, EnvRepo)
	token := nvls(opt.Upload.Token, EnvToken)
	tag := opt.Upload.Tag
	name := opt.Upload.Name
	label := opt.Upload.Label
	file := opt.Upload.File

	vprintln("uploading...")

	if file == nil {
		return fmt.Errorf("provided file was not valid")
	}
	defer file.Close()

	if err := ValidateCredentials(user, repo, token, tag); err != nil {
		return err
	}

	// Find the release corresponding to the entered tag, if any.
	rel, err := ReleaseOfTag(user, repo, tag, authUser, token)
	if err != nil {
		return err
	}

	// If the user has attempted to upload this asset before, someone could
	// expect it to be present in the release struct (rel.Assets). However,
	// we have to separately ask for the specific assets of this release.
	// Reason: the assets in the Release struct do not contain incomplete
	// uploads (which regrettably happen often using the Github API). See
	// issue #26.
	var assets []Asset
	client := github.NewClient(authUser, token, nil)
	client.SetBaseURL(EnvApiEndpoint)
	err = client.Get(fmt.Sprintf(ASSET_RELEASE_LIST_URI, user, repo, rel.Id), &assets)
	if err != nil {
		return err
	}

	// Incomplete (failed) uploads will have their state set to new. These
	// assets are (AFAIK) useless in all cases. The only thing they will do
	// is prevent the upload of another asset of the same name. To work
	// around this GH API weirdness, let's just delete assets if:
	//
	// 1. Their state is new.
	// 2. The user explicitly asked to delete/replace the asset with -R.
	if asset := findAsset(assets, name); asset != nil &&
		(asset.State == "new" || opt.Upload.Replace) {
		vprintf("asset (id: %d) already existed in state %s: removing...\n", asset.Id, asset.Name)
		if err := asset.Delete(user, repo, token); err != nil {
			return fmt.Errorf("could not replace asset: %v", err)
		}
	}

	v := url.Values{}
	v.Set("name", name)
	if label != "" {
		v.Set("label", label)
	}

	url := rel.CleanUploadUrl() + "?" + v.Encode()

	resp, err := github.DoAuthRequest("POST", url, "application/octet-stream",
		token, nil, file)
	if err != nil {
		return fmt.Errorf("can't create upload request to %v, %v", url, err)
	}
	defer resp.Body.Close()
	vprintln("RESPONSE:", resp)

	var r io.Reader = resp.Body
	if VERBOSITY != 0 {
		r = io.TeeReader(r, os.Stderr)
	}
	var asset *Asset
	// For HTTP status 201 and 502, Github will return a JSON encoding of
	// the (partially) created asset.
	if resp.StatusCode == http.StatusBadGateway || resp.StatusCode == http.StatusCreated {
		vprintf("ASSET: ")
		asset = new(Asset)
		if err := json.NewDecoder(r).Decode(&asset); err != nil {
			return fmt.Errorf("upload failed (%s), could not unmarshal asset (err: %v)", resp.Status, err)
		}
	} else {
		vprintf("BODY: ")
		if msg, err := ToMessage(r); err == nil {
			return fmt.Errorf("could not upload, status code (%s), %v",
				resp.Status, msg)
		}
		return fmt.Errorf("could not upload, status code (%s)", resp.Status)
	}

	if resp.StatusCode == http.StatusBadGateway {
		// 502 means the upload failed, but GitHub still retains metadata
		// (an asset in state "new"). Attempt to delete that now since it
		// would clutter the list of release assets.
		vprintf("asset (id: %d) failed to upload, it's now in state %s: removing...\n", asset.Id, asset.Name)
		if err := asset.Delete(user, repo, token); err != nil {
			return fmt.Errorf("upload failed (%s), could not delete partially uploaded asset (ID: %d, err: %v) in order to cleanly reset GH API state, please try again", resp.Status, asset.Id, err)
		}
		return fmt.Errorf("could not upload, status code (%s)", resp.Status)
	}

	return nil
}

func downloadcmd(opt Options) error {
	user := nvls(opt.Download.User, EnvUser)
	authUser := nvls(opt.Download.AuthUser, EnvAuthUser)
	repo := nvls(opt.Download.Repo, EnvRepo)
	token := nvls(opt.Download.Token, EnvToken)
	tag := opt.Download.Tag
	name := opt.Download.Name
	latest := opt.Download.Latest
	regexed := opt.Download.Regexed

	vprintln("downloading...")

	if err := ValidateTarget(user, repo, tag, latest); err != nil {
		return err
	}

	// Find the release corresponding to the entered tag, if any.
	var rel *Release
	var err error
	if latest {
		rel, err = LatestRelease(user, repo, authUser, token)
	} else {
		rel, err = ReleaseOfTag(user, repo, tag, authUser, token)
	}
	if err != nil {
		return err
	}

<<<<<<< HEAD
	assetId := 0
	var rx *regexp.Regexp
	var theName string

	if regexed {

		rx = regexp.MustCompile(name)
	}

	for _, asset := range rel.Assets {
		if regexed {
			theName = rx.FindString(asset.Name)
		} else {
			theName = name
		}
		if asset.Name == theName {
			assetId = asset.Id
			break
		}
	}

	if assetId == 0 {
		return fmt.Errorf("coud not find asset named %s", theName)
=======
	asset := findAsset(rel.Assets, name)
	if asset == nil {
		return fmt.Errorf("coud not find asset named %s", name)
>>>>>>> e7e52269
	}

	var resp *http.Response
	if token == "" {
<<<<<<< HEAD
		url = GH_URL + fmt.Sprintf("/%s/%s/releases/download/%s/%s", user, repo, tag, theName)
		resp, err = http.Get(url)
=======
		// Use the regular github.com site if we don't have a token.
		resp, err = http.Get("https://github.com" + fmt.Sprintf("/%s/%s/releases/download/%s/%s", user, repo, tag, name))
>>>>>>> e7e52269
	} else {
		url := nvls(EnvApiEndpoint, github.DefaultBaseURL) + fmt.Sprintf(ASSET_URI, user, repo, asset.Id)
		resp, err = github.DoAuthRequest("GET", url, "", token, map[string]string{
			"Accept": "application/octet-stream",
		}, nil)
	}
	if err != nil {
		return fmt.Errorf("could not fetch releases, %v", err)
	}
	defer resp.Body.Close()

	vprintln("GET", resp.Request.URL, "->", resp)

	contentLength, err := strconv.ParseInt(resp.Header.Get("Content-Length"), 10, 64)
	if err != nil {
		return err
	}

	if resp.StatusCode != http.StatusOK {
		return fmt.Errorf("github did not respond with 200 OK but with %v", resp.Status)
	}

<<<<<<< HEAD
	out, err := os.Create(theName)
	if err != nil {
		return fmt.Errorf("could not create file %s", theName)
=======
	out := os.Stdout // Pipe the asset to stdout by default.
	if isCharDevice(out) {
		// If stdout is a char device, assume it's a TTY (terminal). In this
		// case, don't pipe th easset to stdout, but create it as a file in
		// the current working folder.
		if out, err = os.Create(name); err != nil {
			return fmt.Errorf("could not create file %s", name)
		}
		defer out.Close()
>>>>>>> e7e52269
	}

	return mustCopyN(out, resp.Body, contentLength)
}

// mustCopyN attempts to copy exactly N bytes, if this fails, an error is
// returned.
func mustCopyN(w io.Writer, r io.Reader, n int64) error {
	an, err := io.Copy(w, r)
	if an != n {
		return fmt.Errorf("data did not match content length %d != %d", an, n)
	}
	return err
}

func ValidateTarget(user, repo, tag string, latest bool) error {
	if user == "" {
		return fmt.Errorf("empty user")
	}
	if repo == "" {
		return fmt.Errorf("empty repo")
	}
	if tag == "" && !latest {
		return fmt.Errorf("empty tag")
	}
	return nil
}

func ValidateCredentials(user, repo, token, tag string) error {
	if err := ValidateTarget(user, repo, tag, false); err != nil {
		return err
	}
	if token == "" {
		return fmt.Errorf("empty token")
	}
	return nil
}

func releasecmd(opt Options) error {
	cmdopt := opt.Release
	user := nvls(cmdopt.User, EnvUser)
	repo := nvls(cmdopt.Repo, EnvRepo)
	token := nvls(cmdopt.Token, EnvToken)
	tag := cmdopt.Tag
	name := nvls(cmdopt.Name, tag)
	desc := nvls(cmdopt.Desc, tag)
	target := nvls(cmdopt.Target)
	draft := cmdopt.Draft
	prerelease := cmdopt.Prerelease

	vprintln("releasing...")

	if err := ValidateCredentials(user, repo, token, tag); err != nil {
		return err
	}

	// Check if we need to read the description from stdin.
	if desc == "-" {
		b, err := ioutil.ReadAll(os.Stdin)
		if err != nil {
			return fmt.Errorf("could not read description from stdin: %v", err)
		}
		desc = string(b)
	}

	params := ReleaseCreate{
		TagName:         tag,
		TargetCommitish: target,
		Name:            name,
		Body:            desc,
		Draft:           draft,
		Prerelease:      prerelease,
	}

	/* encode params as json */
	payload, err := json.Marshal(params)
	if err != nil {
		return fmt.Errorf("can't encode release creation params, %v", err)
	}
	vprintln("REQUEST:", string(payload))
	reader := bytes.NewReader(payload)

	// NB: Github appears to ignore the user here - the only thing that seems to
	// matter is that the token is valid.
	client := github.NewClient(user, token, nil)
	client.SetBaseURL(EnvApiEndpoint)
	req, err := client.NewRequest("POST", fmt.Sprintf("/repos/%s/%s/releases", user, repo), reader)
	if err != nil {
		return fmt.Errorf("while submitting %v: %w", string(payload), err)
	}
	resp, err := client.Do(req)
	if err != nil {
		return fmt.Errorf("while submitting %v: %w", string(payload), err)
	}
	defer resp.Body.Close()

	vprintln("RESPONSE:", resp)

	if VERBOSITY != 0 {
		body, err := ioutil.ReadAll(resp.Body)
		if err != nil {
			return fmt.Errorf("error while reading response, %v", err)
		}
		vprintln("BODY:", string(body))
	}

	if resp.StatusCode != http.StatusCreated {
		if resp.StatusCode == 422 {
			return fmt.Errorf("github returned %v (this is probably because the release already exists)",
				resp.Status)
		}
		return fmt.Errorf("github returned %v", resp.Status)
	}

	return nil
}

func editcmd(opt Options) error {
	cmdopt := opt.Edit
	user := nvls(cmdopt.User, EnvUser)
	authUser := nvls(cmdopt.AuthUser, EnvAuthUser)
	repo := nvls(cmdopt.Repo, EnvRepo)
	token := nvls(cmdopt.Token, EnvToken)
	tag := cmdopt.Tag
	name := nvls(cmdopt.Name, tag)
	desc := nvls(cmdopt.Desc, tag)
	draft := cmdopt.Draft
	prerelease := cmdopt.Prerelease

	vprintln("editing...")

	if err := ValidateCredentials(user, repo, token, tag); err != nil {
		return err
	}

	id, err := IdOfTag(user, repo, tag, authUser, token)
	if err != nil {
		return err
	}

	vprintf("release %v has id %v\n", tag, id)

	// Check if we need to read the description from stdin.
	if desc == "-" {
		b, err := ioutil.ReadAll(os.Stdin)
		if err != nil {
			return fmt.Errorf("could not read description from stdin: %v", err)
		}
		desc = string(b)
	}

	/* the release create struct works for editing releases as well */
	params := ReleaseCreate{
		TagName:    tag,
		Name:       name,
		Body:       desc,
		Draft:      draft,
		Prerelease: prerelease,
	}

	/* encode the parameters as JSON, as required by the github API */
	payload, err := json.Marshal(params)
	if err != nil {
		return fmt.Errorf("can't encode release creation params, %v", err)
	}

	URL := nvls(EnvApiEndpoint, github.DefaultBaseURL) + fmt.Sprintf("/repos/%s/%s/releases/%d", user, repo, id)
	resp, err := github.DoAuthRequest("PATCH", URL, "application/json", token, nil, bytes.NewReader(payload))
	if err != nil {
		return fmt.Errorf("while submitting %v, %v", string(payload), err)
	}
	defer resp.Body.Close()

	vprintln("RESPONSE:", resp)
	if resp.StatusCode != http.StatusOK {
		if resp.StatusCode == 422 {
			return fmt.Errorf("github returned %v (this is probably because the release already exists)",
				resp.Status)
		}
		return fmt.Errorf("github returned unexpected status code %v", resp.Status)
	}

	if VERBOSITY != 0 {
		body, err := ioutil.ReadAll(resp.Body)
		if err != nil {
			return fmt.Errorf("error while reading response, %v", err)
		}
		vprintln("BODY:", string(body))
	}

	return nil
}

func deletecmd(opt Options) error {
	user, repo, token, tag := nvls(opt.Delete.User, EnvUser),
		nvls(opt.Delete.Repo, EnvRepo),
		nvls(opt.Delete.Token, EnvToken),
		opt.Delete.Tag
	authUser := nvls(opt.Delete.AuthUser, EnvAuthUser)
	vprintln("deleting...")

	id, err := IdOfTag(user, repo, tag, authUser, token)
	if err != nil {
		return err
	}

	vprintf("release %v has id %v\n", tag, id)

	baseURL := nvls(EnvApiEndpoint, github.DefaultBaseURL)
	resp, err := github.DoAuthRequest("DELETE", baseURL+fmt.Sprintf("/repos/%s/%s/releases/%d",
		user, repo, id), "application/json", token, nil, nil)
	if err != nil {
		return fmt.Errorf("release deletion failed: %v", err)
	}
	defer resp.Body.Close()

	if resp.StatusCode != http.StatusNoContent {
		return fmt.Errorf("could not delete the release corresponding to tag %s on repo %s/%s",
			tag, user, repo)
	}

	return nil
}<|MERGE_RESOLUTION|>--- conflicted
+++ resolved
@@ -9,7 +9,6 @@
 	"net/http"
 	"net/url"
 	"os"
-	"regexp"
 	"strconv"
 
 	"github.com/github-release/github-release/github"
@@ -28,11 +27,10 @@
 		return fmt.Errorf("user and repo need to be passed as arguments")
 	}
 
-<<<<<<< HEAD
 	if latest || latestTag {
 		var rel *Release
 		var err error
-		rel, err = LatestRelease(user, repo, token)
+		rel, err = LatestRelease(user, repo, authUser, token)
 		if err != nil {
 			return err
 		}
@@ -43,12 +41,8 @@
 		}
 	}
 
-	/* find regular git tags */
-	allTags, err := Tags(user, repo, token)
-=======
 	// Find regular git tags.
 	foundTags, err := Tags(user, repo, authUser, token)
->>>>>>> e7e52269
 	if err != nil {
 		return fmt.Errorf("could not fetch tags, %v", err)
 	}
@@ -256,46 +250,20 @@
 		return err
 	}
 
-<<<<<<< HEAD
-	assetId := 0
-	var rx *regexp.Regexp
-	var theName string
-
+	var asset *Asset
 	if regexed {
-
-		rx = regexp.MustCompile(name)
-	}
-
-	for _, asset := range rel.Assets {
-		if regexed {
-			theName = rx.FindString(asset.Name)
-		} else {
-			theName = name
-		}
-		if asset.Name == theName {
-			assetId = asset.Id
-			break
-		}
-	}
-
-	if assetId == 0 {
-		return fmt.Errorf("coud not find asset named %s", theName)
-=======
-	asset := findAsset(rel.Assets, name)
+		asset = findAssetRegexp(rel.Assets, name)
+	} else {
+		asset = findAsset(rel.Assets, name)
+	}
 	if asset == nil {
 		return fmt.Errorf("coud not find asset named %s", name)
->>>>>>> e7e52269
 	}
 
 	var resp *http.Response
 	if token == "" {
-<<<<<<< HEAD
-		url = GH_URL + fmt.Sprintf("/%s/%s/releases/download/%s/%s", user, repo, tag, theName)
-		resp, err = http.Get(url)
-=======
 		// Use the regular github.com site if we don't have a token.
 		resp, err = http.Get("https://github.com" + fmt.Sprintf("/%s/%s/releases/download/%s/%s", user, repo, tag, name))
->>>>>>> e7e52269
 	} else {
 		url := nvls(EnvApiEndpoint, github.DefaultBaseURL) + fmt.Sprintf(ASSET_URI, user, repo, asset.Id)
 		resp, err = github.DoAuthRequest("GET", url, "", token, map[string]string{
@@ -318,11 +286,6 @@
 		return fmt.Errorf("github did not respond with 200 OK but with %v", resp.Status)
 	}
 
-<<<<<<< HEAD
-	out, err := os.Create(theName)
-	if err != nil {
-		return fmt.Errorf("could not create file %s", theName)
-=======
 	out := os.Stdout // Pipe the asset to stdout by default.
 	if isCharDevice(out) {
 		// If stdout is a char device, assume it's a TTY (terminal). In this
@@ -332,7 +295,6 @@
 			return fmt.Errorf("could not create file %s", name)
 		}
 		defer out.Close()
->>>>>>> e7e52269
 	}
 
 	return mustCopyN(out, resp.Body, contentLength)
